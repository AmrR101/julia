--- conflicted
+++ resolved
@@ -81,11 +81,7 @@
 	@$(MAKE) $(QUIET_MAKE) -C $(BUILDROOT)/base
 
 julia-libccalltest:
-<<<<<<< HEAD
-	@$(MAKE) $(QUIET_MAKE) -C $(BUILDROOT)/test libccalltest
-=======
-	@$(MAKE) $(QUIET_MAKE) -C src libccalltest
->>>>>>> 73d99f41
+	@$(MAKE) $(QUIET_MAKE) -C $(BUILDROOT)/src libccalltest
 
 julia-src-release julia-src-debug : julia-src-% : julia-deps
 	@$(MAKE) $(QUIET_MAKE) -C $(BUILDROOT)/src libjulia-$*
@@ -236,11 +232,7 @@
 JL_LIBS := julia julia-debug
 
 # private libraries, that are installed in $(prefix)/lib/julia
-<<<<<<< HEAD
-JL_PRIVATE_LIBS := suitesparse_wrapper Rmath
-=======
-JL_PRIVATE_LIBS = suitesparse_wrapper Rmath ccalltest
->>>>>>> 73d99f41
+JL_PRIVATE_LIBS := suitesparse_wrapper Rmath ccalltest
 ifeq ($(USE_SYSTEM_FFTW),0)
 JL_PRIVATE_LIBS += fftw3 fftw3f fftw3_threads fftw3f_threads
 endif
