--- conflicted
+++ resolved
@@ -165,11 +165,7 @@
 |__/                   |
 
 "
-<<<<<<< HEAD
-
 local reset = "\033[0m"
-=======
->>>>>>> 8c4e4e2b
 local tx = "\033[0m\033[1m" # text
 local jl = "\033[0m\033[1m" # julia
 local d1 = "\033[34m" # first dot
@@ -186,10 +182,5 @@
  $(jl)_/ |\\__'_|_|_|\\__'_|$(tx)  |  $_jl_commit_string
 $(jl)|__/$(tx)                   |
 
-<<<<<<< HEAD
 $(reset)"
-
-=======
-\033[0m"
->>>>>>> 8c4e4e2b
 end # begin