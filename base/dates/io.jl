--- conflicted
+++ resolved
@@ -1,6 +1,4 @@
 # This file is a part of Julia. License is MIT: http://julialang.org/license
-
-<<<<<<< HEAD
 
 """
     AbstractDateToken
@@ -43,32 +41,7 @@
 # fallback to tryparsenext/format methods that don't care about locale
 @inline function tryparsenext(d::AbstractDateToken, str, i, len, locale)
     tryparsenext(d, str, i, len)
-=======
-# TODO: optimize this
-function Base.string(dt::DateTime)
-    y, m, d = yearmonthday(days(dt))
-    h, mi, s = hour(dt), minute(dt), second(dt)
-    yy = y < 0 ? @sprintf("%05i", y) : lpad(y, 4, "0")
-    mm = lpad(m, 2, "0")
-    dd = lpad(d, 2, "0")
-    hh = lpad(h, 2, "0")
-    mii = lpad(mi, 2, "0")
-    ss = lpad(s, 2, "0")
-    ms = millisecond(dt) == 0 ? "" : string(millisecond(dt) / 1000.0)[2:end]
-    return "$yy-$mm-$(dd)T$hh:$mii:$ss$ms"
-end
-
-Base.show(io::IO, x::DateTime) = print(io, string(x))
-
-function Base.string(dt::Date)
-    y, m, d = yearmonthday(value(dt))
-    yy = y < 0 ? @sprintf("%05i", y) : lpad(y, 4, "0")
-    mm = lpad(m, 2, "0")
-    dd = lpad(d, 2, "0")
-    return "$yy-$mm-$dd"
-end
-
-Base.show(io::IO, x::Date) = print(io, string(x))
+end
 
 function Base.string(t::Time)
     h, mi, s = hour(t), minute(t), second(t)
@@ -81,27 +54,6 @@
 end
 
 Base.show(io::IO, x::Time) = print(io, string(x))
-
-### Parsing
-const english = Dict{String,Int}("january"=>1,"february"=>2,"march"=>3,"april"=>4,
-                 "may"=>5,"june"=>6,"july"=>7,"august"=>8,"september"=>9,
-                 "october"=>10,"november"=>11,"december"=>12)
-const abbrenglish = Dict{String,Int}("jan"=>1,"feb"=>2,"mar"=>3,"apr"=>4,
-                     "may"=>5,"jun"=>6,"jul"=>7,"aug"=>8,"sep"=>9,
-                     "oct"=>10,"nov"=>11,"dec"=>12)
-const MONTHTOVALUE = Dict{String,Dict{String,Int}}("english"=>english)
-const MONTHTOVALUEABBR = Dict{String,Dict{String,Int}}("english"=>abbrenglish)
-
-# Date/DateTime Parsing
-abstract Slot{T<:Any}
-
-immutable DelimitedSlot{T<:Any} <: Slot{T}
-    parser::Type{T}
-    letter::Char
-    width::Int
-    transition::Union{Regex,AbstractString}
->>>>>>> 06fa32c4
-end
 
 @inline function format(io, d::AbstractDateToken, dt, locale)
     format(io, d, dt)
