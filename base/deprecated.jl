--- conflicted
+++ resolved
@@ -369,49 +369,6 @@
     Base.@deprecate_binding broadcast_t broadcast false ", `broadcast_t(f, ::Type{ElType}, shape, iter, As...)` should become `broadcast(f, Broadcast.DefaultArrayStyle{N}(), ElType, shape, As...))` (see the manual chapter Interfaces)"
 end
 
-<<<<<<< HEAD
-# issue #24822
-@deprecate_binding Display AbstractDisplay
-
-# 24595
-@deprecate falses(A::AbstractArray) falses(size(A))
-@deprecate trues(A::AbstractArray) trues(size(A))
-
-# issue #24794
-@deprecate linspace(start, stop)     range(start, stop=stop, length=50)
-@deprecate logspace(start, stop)     exp10.(range(start, stop=stop, length=50))
-=======
-
-### deprecations for lazier, less jazzy linalg transition in the next several blocks ###
-# TODOs re. .' deprecation
-#   (1) remove .' deprecation from src/julia-syntax.scm around line 2346
-#   (2) remove .' documentation from base/docs/basedocs.jl around line 255
-#   (3) remove .'-involving code from base/show.jl around line 1277
-#   (4) remove .'-involving test from test/deprecation_exec.jl around line 178
-#   (5) remove .'-related code from src/ast.scm and src/julia-parser.scm
-
-# A[ct]_(mul|ldiv|rdiv)_B[ct][!] methods from base/operators.jl, to deprecate
-@deprecate Ac_ldiv_Bt(a,b)  (\)(adjoint(a), transpose(b))
-@deprecate At_ldiv_Bt(a,b)  (\)(transpose(a), transpose(b))
-@deprecate A_ldiv_Bt(a,b)   (\)(a, transpose(b))
-@deprecate At_ldiv_B(a,b)   (\)(transpose(a), b)
-@deprecate Ac_ldiv_Bc(a,b)  (\)(adjoint(a), adjoint(b))
-@deprecate A_ldiv_Bc(a,b)   (\)(a, adjoint(b))
-@deprecate Ac_ldiv_B(a,b)   (\)(adjoint(a), b)
-@deprecate At_rdiv_Bt(a,b)  (/)(transpose(a), transpose(b))
-@deprecate A_rdiv_Bt(a,b)   (/)(a, transpose(b))
-@deprecate At_rdiv_B(a,b)   (/)(transpose(a), b)
-@deprecate Ac_rdiv_Bc(a,b)  (/)(adjoint(a), adjoint(b))
-@deprecate A_rdiv_Bc(a,b)   (/)(a, adjoint(b))
-@deprecate Ac_rdiv_B(a,b)   (/)(adjoint(a), b)
-@deprecate At_mul_Bt(a,b)   (*)(transpose(a), transpose(b))
-@deprecate A_mul_Bt(a,b)    (*)(a, transpose(b))
-@deprecate At_mul_B(a,b)    (*)(transpose(a), b)
-@deprecate Ac_mul_Bc(a,b)   (*)(adjoint(a), adjoint(b))
-@deprecate A_mul_Bc(a,b)    (*)(a, adjoint(b))
-@deprecate Ac_mul_B(a,b)    (*)(adjoint(a), b)
->>>>>>> 34d1ec23
-
 # 24490 - warnings and messages
 const log_info_to = Dict{Tuple{Union{Module,Nothing},Union{Symbol,Nothing}},IO}()
 const log_warn_to = Dict{Tuple{Union{Module,Nothing},Union{Symbol,Nothing}},IO}()
